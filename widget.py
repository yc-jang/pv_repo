import pandas as pd
import ipywidgets as widgets
from IPython.display import display, clear_output
from typing import Any, Dict, List

<<<<<<< HEAD
try:
    import shap
except ImportError:  # pragma: no cover - optional dependency
    shap = None

=======
>>>>>>> 12de0d19
class UserControlInputWidget:
    """사용자 입력을 받아 예측을 수행하는 인터랙티브 위젯."""

    def __init__(
        self,
        model: Any,
        user_control_columns: Dict[str, Dict[str, float]],
        reference: pd.DataFrame,
        highlight_columns: List[str] | None = None,
        user_dropdown_columns: List[str] | None = None,
        *,
        expansion_alpha: float = 2.0,
        clamp_min: float | None = None,
        clamp_max: float | None = None,
        dependent_columns: List[str] | None = None,
    ) -> None:
        """위젯을 초기화한다.

        Parameters
        ----------
        model : Any
            ``predict`` 메서드를 가진 예측 모델
        user_control_columns : dict
            ``int`` 또는 ``float`` 타입별로 컬럼과 스텝을 지정하는 딕셔너리
        reference : pandas.DataFrame
            기본 값과 범위 계산에 사용하는 참조 데이터
        highlight_columns : list[str], optional
            강조 표시할 컬럼 목록
        user_dropdown_columns : list[str], optional
            0/50/100 중 하나를 선택하는 드롭다운으로 사용할 컬럼 목록
        expansion_alpha : float, optional
            입력 허용 범위를 ``alpha * std`` 만큼 확장할 배수 (1.0~3.0)
        clamp_min : float, optional
            확장 시 적용할 최소값 제한
        clamp_max : float, optional
            확장 시 적용할 최대값 제한
        dependent_columns : list[str], optional
            다른 입력에 의해 계산되는 읽기 전용 컬럼
        """

        self.model = model
        self.user_control_columns = user_control_columns
        self.reference = reference
        self.highlight_columns = highlight_columns or []
        self.expansion_alpha = max(1.0, min(expansion_alpha, 3.0))
        self.clamp_min = clamp_min
        self.clamp_max = clamp_max
        self.dependent_columns = dependent_columns or []
        self.user_dropdown_columns = user_dropdown_columns or []
<<<<<<< HEAD

        # 검색을 위한 기본 컬럼 이름
        self.lot_column = "lot번호"
        self.date_column = "날짜"

=======

        # 검색을 위한 기본 컬럼 이름
        self.lot_column = "lot번호"
        self.date_column = "날짜"

>>>>>>> 12de0d19
        # Keep columns attribute for compatibility with prediction stage
        int_cols = list(user_control_columns.get("int", {}).keys())
        float_cols = list(user_control_columns.get("float", {}).keys())
        dropdown_cols = list(self.user_dropdown_columns)
        self.columns = int_cols + float_cols + dropdown_cols
        self.total_df = pd.DataFrame(columns=self.columns)

        # User input widgets generated from provided columns
        self.widgets_dict = {}

        # Buttons
        self.submit_button = widgets.Button(description="Submit", button_style="success")
        self.predict_button = widgets.Button(description="Predict", button_style="info")
        self.reset_button = widgets.Button(description="Reset", button_style="warning")
        self.submit_button.on_click(self._on_submit)
        self.predict_button.on_click(self._on_predict)
        self.reset_button.on_click(self._on_reset)

        self.output = widgets.Output()
        self.df_output = widgets.Output()
        self.delete_output = widgets.Output()
        self.search_output = widgets.Output()

<<<<<<< HEAD
        # SHAP 시각화를 위한 위젯과 상태값
        self.index_choice_dropdown = widgets.Dropdown(description="SHAP Index", options=[])
        self.shap_plot_button = widgets.Button(description="SHAP Plot")
        self.shap_plot_button.on_click(self._on_shap_plot)
        self.shap_output = widgets.Output()
        self.model_input: pd.DataFrame | None = None
        self.shap_values: Any | None = None

=======
>>>>>>> 12de0d19
        # 행 삭제를 위한 드롭다운과 버튼
        self.delete_dropdown = widgets.Dropdown(description="삭제 Index", options=[])
        self.delete_button = widgets.Button(description="Delete", button_style="danger")
        self.delete_button.on_click(self._on_delete)

        # 검색 위젯들
        self.start_date_picker = widgets.DatePicker(description="시작일")
        self.end_date_picker = widgets.DatePicker(description="종료일")
        self.lot_dropdown = widgets.Dropdown(description="Lot")

        self.start_date_picker.observe(self._on_date_change, names="value")
        self.end_date_picker.observe(self._on_date_change, names="value")
        self.lot_dropdown.observe(self._on_lot_change, names="value")


        self._build_ui()
        self._attach_observers()

    def _build_ui(self) -> None:
        """위젯 화면을 구성한다."""

        # 검색 박스
        self.lot_dropdown.options = self._get_lot_options()
        search_box = widgets.HBox(
            [self.start_date_picker, self.end_date_picker, self.lot_dropdown]
        )
<<<<<<< HEAD

        widget_list = []  # 각 입력 위젯을 차례로 담을 리스트
        for dtype, cols in self.user_control_columns.items():
            for col, step in cols.items():
                series = self.reference[col] if col in self.reference else pd.Series(dtype=float)
                mean_val = series.mean() if not series.empty else 0
                min_val = series.min() if not series.empty else 0
                max_val = series.max() if not series.empty else 0
                std_val = series.std() if not series.empty else 0

                expanded_min = min_val - self.expansion_alpha * std_val
                expanded_max = max_val + self.expansion_alpha * std_val
                if self.clamp_min is not None:
                    expanded_min = max(expanded_min, self.clamp_min)
                if self.clamp_max is not None:
                    expanded_max = min(expanded_max, self.clamp_max)

                label_style = 'color:blue; font-weight:bold;' if col in self.highlight_columns else ''
                label = widgets.HTML(
                    value=(
                        f"<span style='{label_style}'>{col}</span> "
                        f"(min: {min_val:.2f} ~ max: {max_val:.2f}, "
                        f"mean: {mean_val:.2f})"
                    ),
                    layout=widgets.Layout(width='500px')
                )

                if dtype == 'int':
                    input_widget = widgets.BoundedIntText(
                        value=int(round(mean_val)),
                        step=step,
                        min=int(round(expanded_min)),
                        max=int(round(expanded_max)),
                    )
                else:
                    input_widget = widgets.BoundedFloatText(
                        value=round(float(mean_val), 3),
                        step=step,
                        min=float(expanded_min),
                        max=float(expanded_max),
                    )

                if col in self.dependent_columns:
                    input_widget.disabled = True

                self.widgets_dict[col] = input_widget
                widget_list.append(widgets.HBox([label, input_widget]))

        # 0/50/100 선택용 드롭다운 위젯 추가
        for col in self.user_dropdown_columns:
            label_style = 'color:blue; font-weight:bold;' if col in self.highlight_columns else ''
            label = widgets.HTML(
                value=f"<span style='{label_style}'>{col}</span>",
                layout=widgets.Layout(width='500px')
            )
            dropdown = widgets.Dropdown(options=[0, 50, 100], value=0)
            self.widgets_dict[col] = dropdown
            widget_list.append(widgets.HBox([label, dropdown]))

        buttons = widgets.HBox([self.submit_button, self.predict_button, self.reset_button])
        delete_box = widgets.HBox([self.delete_dropdown, self.delete_button])
        shap_box = widgets.HBox([self.index_choice_dropdown, self.shap_plot_button])
        form = widgets.VBox(
            [search_box, self.search_output]
            + widget_list
            + [buttons, delete_box, shap_box, self.delete_output, self.output, self.shap_output, self.df_output]
        )
        display(form)

    def _attach_observers(self) -> None:
        """입력 값이 변할 때 종속 컬럼을 갱신하도록 이벤트를 연결한다."""
        for col, widget in self.widgets_dict.items():
            if col not in self.dependent_columns and col not in self.user_dropdown_columns:
                widget.observe(self._on_input_change, names="value")

        # Initial update to compute dependent columns
        self._update_dependent_columns()

    def _get_lot_options(self) -> List[str]:
        """선택된 날짜 범위에 해당하는 lot 목록을 반환한다."""
        df = self.reference
        start = self.start_date_picker.value
        end = self.end_date_picker.value
        if start is not None:
            df = df[df[self.date_column] >= pd.to_datetime(start)]
        if end is not None:
            df = df[df[self.date_column] <= pd.to_datetime(end)]
        if self.lot_column in df.columns:
            return sorted(df[self.lot_column].dropna().unique().tolist())
        return []

=======

        widget_list = []  # 각 입력 위젯을 차례로 담을 리스트
        for dtype, cols in self.user_control_columns.items():
            for col, step in cols.items():
                series = self.reference[col] if col in self.reference else pd.Series(dtype=float)
                mean_val = series.mean() if not series.empty else 0
                min_val = series.min() if not series.empty else 0
                max_val = series.max() if not series.empty else 0
                std_val = series.std() if not series.empty else 0
                expanded_min = min_val - self.expansion_alpha * std_val
                expanded_max = max_val + self.expansion_alpha * std_val
                if self.clamp_min is not None:
                    expanded_min = max(expanded_min, self.clamp_min)
                if self.clamp_max is not None:
                    expanded_max = min(expanded_max, self.clamp_max)

                label_style = 'color:blue; font-weight:bold;' if col in self.highlight_columns else ''
                label = widgets.HTML(
                    value=(
                        f"<span style='{label_style}'>{col}</span> "
                        f"(min: {min_val:.2f} ~ max: {max_val:.2f}, "
                        f"mean: {mean_val:.2f})"
                    ),
                    layout=widgets.Layout(width='500px')
                )

                if dtype == 'int':
                    input_widget = widgets.BoundedIntText(
                        value=int(round(mean_val)),
                        step=step,
                        min=int(round(expanded_min)),
                        max=int(round(expanded_max)),
                    )
                else:
                    input_widget = widgets.BoundedFloatText(
                        value=round(float(mean_val), 3),
                        step=step,
                        min=float(expanded_min),
                        max=float(expanded_max),
                    )

                if col in self.dependent_columns:
                    input_widget.disabled = True

                self.widgets_dict[col] = input_widget
                widget_list.append(widgets.HBox([label, input_widget]))

        # 0/50/100 선택용 드롭다운 위젯 추가
        for col in self.user_dropdown_columns:
            label_style = 'color:blue; font-weight:bold;' if col in self.highlight_columns else ''
            label = widgets.HTML(
                value=f"<span style='{label_style}'>{col}</span>",
                layout=widgets.Layout(width='500px')
            )
            dropdown = widgets.Dropdown(options=[0, 50, 100], value=0)
            self.widgets_dict[col] = dropdown
            widget_list.append(widgets.HBox([label, dropdown]))

        buttons = widgets.HBox([self.submit_button, self.predict_button, self.reset_button])
        delete_box = widgets.HBox([self.delete_dropdown, self.delete_button])
        form = widgets.VBox(
            [search_box, self.search_output]
            + widget_list
            + [buttons, delete_box, self.delete_output, self.output, self.df_output]
        )
        display(form)

    def _attach_observers(self) -> None:
        """입력 값이 변할 때 종속 컬럼을 갱신하도록 이벤트를 연결한다."""
        for col, widget in self.widgets_dict.items():

            if col not in self.dependent_columns and col not in self.user_dropdown_columns:
                widget.observe(self._on_input_change, names="value")

        # Initial update to compute dependent columns
        self._update_dependent_columns()


    def _get_lot_options(self) -> List[str]:
        """선택된 날짜 범위에 해당하는 lot 목록을 반환한다."""
        df = self.reference
        start = self.start_date_picker.value
        end = self.end_date_picker.value
        if start is not None:
            df = df[df[self.date_column] >= pd.to_datetime(start)]
        if end is not None:
            df = df[df[self.date_column] <= pd.to_datetime(end)]
        if self.lot_column in df.columns:
            return sorted(df[self.lot_column].dropna().unique().tolist())
        return []

>>>>>>> 12de0d19
    def _on_date_change(self, change: dict) -> None:
        """날짜 변경 시 lot 목록을 업데이트한다."""
        self.lot_dropdown.options = self._get_lot_options()
        self._on_lot_change({})
<<<<<<< HEAD

    def _on_lot_change(self, change: dict) -> None:
        """선택된 lot의 데이터를 불러와 입력 위젯에 채운다."""
        lot = self.lot_dropdown.value
        df = self.reference
        start = self.start_date_picker.value
        end = self.end_date_picker.value
        if start is not None:
            df = df[df[self.date_column] >= pd.to_datetime(start)]
        if end is not None:
            df = df[df[self.date_column] <= pd.to_datetime(end)]
        if lot is not None:
            df = df[df[self.lot_column] == lot]
        with self.search_output:
            clear_output()
            if df.empty:
                print("검색 결과가 없습니다.")
                return
            row = df.iloc[0]
            for col, widget in self.widgets_dict.items():
                if col in row.index:
                    widget.value = row[col]
            print(f"{lot} 데이터가 로드되었습니다.")
        self._update_dependent_columns()

    def _calculate_dependent_columns(self, df: pd.DataFrame) -> pd.DataFrame:
        """현재 입력 값으로부터 종속 컬럼을 계산한다."""

=======

    def _on_lot_change(self, change: dict) -> None:
        """선택된 lot의 데이터를 불러와 입력 위젯에 채운다."""
        lot = self.lot_dropdown.value
        df = self.reference
        start = self.start_date_picker.value
        end = self.end_date_picker.value
        if start is not None:
            df = df[df[self.date_column] >= pd.to_datetime(start)]
        if end is not None:
            df = df[df[self.date_column] <= pd.to_datetime(end)]
        if lot is not None:
            df = df[df[self.lot_column] == lot]
        with self.search_output:
            clear_output()
            if df.empty:
                print("검색 결과가 없습니다.")
                return
            row = df.iloc[0]
            for col, widget in self.widgets_dict.items():
                if col in row.index:
                    widget.value = row[col]
            print(f"{lot} 데이터가 로드되었습니다.")
        self._update_dependent_columns()

    def _calculate_dependent_columns(self, df: pd.DataFrame) -> pd.DataFrame:
        """현재 입력 값으로부터 종속 컬럼을 계산한다."""

>>>>>>> 12de0d19
        # 예: 상단 + 중단 + 하단의 합을 총합 컬럼에 반영
        if {'상단', '중단', '하단', '총합'}.issubset(df.columns):
            df['총합'] = df[['상단', '중단', '하단']].sum(axis=1)

        return df

    def _validate_input(self, df: pd.DataFrame) -> List[str]:
        """사용자 입력이 규칙을 지키는지 확인한다."""

        errors: List[str] = []
        if '총합' in df.columns and (df['총합'] != 16).any():
            errors.append("'총합'은 반드시 16이어야 합니다.")
        return errors

    def _style_dataframe(self) -> None:
        """검증 결과를 반영해 데이터프레임을 꾸민다."""

        # 유효성 검사를 위한 하이라이트 함수
        def highlight_invalid(val):
            return 'background-color: red' if val != 16 else ''

        styled_df = self.total_df.style

        # Highlight 총합 validity if present
        if '총합' in self.total_df.columns:
            styled_df = styled_df.applymap(highlight_invalid, subset=['총합'])

        # Highlight user specified columns based on reference statistics
        for col in self.highlight_columns:
            if col in self.total_df.columns and col in self.reference.columns:
                mean = self.reference[col].mean()
                std = self.reference[col].std()

                def highlight_range(val, m=mean, s=std):
                    return 'background-color: yellow' if val < m - s or val > m + s else ''

                styled_df = styled_df.applymap(highlight_range, subset=[col])

        with self.df_output:
            clear_output()
            display(styled_df)

    def _on_submit(self, b: widgets.Button) -> None:
        """사용자가 입력한 값을 데이터프레임에 추가한다."""

        # 모든 입력 값을 하나의 딕셔너리로 모은다
        input_data = {col: widget.value for col, widget in self.widgets_dict.items()}
        input_df = pd.DataFrame([input_data], columns=self.columns)

        # Calculate dependent columns
        input_df = self._calculate_dependent_columns(input_df)

        # Validate input
        errors = self._validate_input(input_df)

        # Add to total DataFrame
        self.total_df = pd.concat([self.total_df, input_df], ignore_index=True)

        # 새 행이 추가되었으므로 삭제 드롭다운 옵션을 갱신한다
        self._update_delete_box()
        self._style_dataframe()
        # 모델 입력 및 SHAP 값은 새 예측 전까지 무효화한다
        self.model_input = None
        self.shap_values = None
        self.index_choice_dropdown.options = []

        with self.output:
            clear_output()
            if errors:
                for err in errors:
                    print(f"Validation Error: {err}")

    def _update_delete_box(self) -> None:
        """삭제 드롭다운 옵션을 최신 상태로 유지한다."""
        self.delete_dropdown.options = list(range(len(self.total_df)))

    def _update_dependent_columns(self) -> None:
        """현재 입력 값으로 종속 컬럼을 다시 계산하고 위젯에 반영한다."""
        input_values = {c: w.value for c, w in self.widgets_dict.items()}
        df = pd.DataFrame([input_values], columns=self.columns)
        df = self._calculate_dependent_columns(df)
<<<<<<< HEAD
=======

>>>>>>> 12de0d19
        for col in self.dependent_columns:
            if col in df.columns and col in self.widgets_dict:
                val = df[col].iloc[0]
                widget = self.widgets_dict[col]
                widget.value = val
                # 종속 컬럼 값을 해당 위젯에 반영한다
<<<<<<< HEAD

    def _on_input_change(self, change: dict) -> None:
        """입력 값 변경 시 호출되어 종속 컬럼을 갱신한다."""

        self._update_dependent_columns()

=======

    def _on_input_change(self, change: dict) -> None:
        """입력 값 변경 시 호출되어 종속 컬럼을 갱신한다."""

        self._update_dependent_columns()

>>>>>>> 12de0d19
    def _on_reset(self, b: widgets.Button) -> None:
        """모든 입력 결과를 초기 상태로 되돌린다."""
        self.total_df = pd.DataFrame(columns=self.columns)
        self._update_delete_box()
        self._style_dataframe()
        self.model_input = None
        self.shap_values = None
        self.index_choice_dropdown.options = []

    def _delete_row(self, idx: int) -> None:
        """지정한 행을 삭제하고 버튼 상태를 갱신한다."""

        # 범위를 벗어나면 아무 것도 하지 않음
        if idx >= len(self.total_df):
            return

        self.total_df = self.total_df.drop(index=idx).reset_index(drop=True)
        self._update_delete_box()
        self._style_dataframe()
        self.model_input = None
        self.shap_values = None
        self.index_choice_dropdown.options = []

    def _on_delete(self, b: widgets.Button) -> None:
        """드롭다운에서 선택된 행을 삭제한다."""
        if self.delete_dropdown.value is None:
            return
        self._delete_row(int(self.delete_dropdown.value))

    def _on_predict(self, b: widgets.Button) -> None:
        """모은 데이터를 사용하여 모델 예측을 실행한다."""

<<<<<<< HEAD
=======
    def _delete_row(self, idx: int) -> None:
        """지정한 행을 삭제하고 버튼 상태를 갱신한다."""

        # 범위를 벗어나면 아무 것도 하지 않음
        if idx >= len(self.total_df):
            return

        self.total_df = self.total_df.drop(index=idx).reset_index(drop=True)
        self._update_delete_box()
        self._style_dataframe()


    def _on_delete(self, b: widgets.Button) -> None:
        """드롭다운에서 선택된 행을 삭제한다."""
        if self.delete_dropdown.value is None:
            return
        self._delete_row(int(self.delete_dropdown.value))

    def _on_predict(self, b: widgets.Button) -> None:
        """모은 데이터를 사용하여 모델 예측을 실행한다."""

>>>>>>> 12de0d19
        with self.output:
            clear_output()
            if self.total_df.empty:
                print("예측할 데이터가 없습니다.")
                return

            # Validate data before prediction
            errors = self._validate_input(self.total_df)
            if errors:
                print("예측 전 해결해야 할 유효성 오류가 있습니다:")
                for err in errors:
                    print(f"- {err}")
                return

            feature_cols = [c for c in self.total_df.columns if c != 'Prediction']
<<<<<<< HEAD
            self.model_input = self.total_df[feature_cols].copy()
            predictions = self.model.predict(self.model_input)
=======
            predictions = self.model.predict(self.total_df[feature_cols])
>>>>>>> 12de0d19
            result_df = self.total_df.copy()
            result_df['Prediction'] = predictions

            print("예측 결과:")
            display(result_df)

<<<<<<< HEAD
            # SHAP 값을 계산하고 인덱스 선택 옵션을 제공
            if shap is not None:
                self.shap_values = shap.Explainer(self.model)(self.model_input)
                self.index_choice_dropdown.options = list(range(len(self.model_input)))

    def _on_shap_plot(self, b: widgets.Button) -> None:
        """선택된 행의 SHAP 워터폴 그래프를 표시한다."""
        with self.shap_output:
            clear_output()
            if shap is None:
                print("shap 라이브러리가 설치되어 있지 않습니다.")
                return
            if self.shap_values is None or self.index_choice_dropdown.value is None:
                print("예측을 먼저 수행해 주세요.")
                return

            idx = int(self.index_choice_dropdown.value)
            shap.plots.waterfall(self.shap_values[idx])

            # 입력 값과 참조 평균을 함께 표시해 비교 가이드를 제공
            row = self.model_input.iloc[[idx]]
            means = self.reference[row.columns].mean().to_frame().T
            display(pd.concat([row, means], keys=["선택값", "평균"], axis=0))

=======
>>>>>>> 12de0d19
# Example usage (Replace with actual model and reference data)
# xgb_model = trained_xgb_model
# reference_df = pd.read_csv('training_data.csv')
# control_columns = {
#     'int': {'하단': 1, '중단': 1, '상단': 1, '총합': 1},
# }
# widget = UserControlInputWidget(
#     model=xgb_model,
#     user_control_columns=control_columns,
#     reference=reference_df,
#     highlight_columns=list(control_columns.get('int', {}).keys()),
# )<|MERGE_RESOLUTION|>--- conflicted
+++ resolved
@@ -3,14 +3,12 @@
 from IPython.display import display, clear_output
 from typing import Any, Dict, List
 
-<<<<<<< HEAD
+
 try:
     import shap
 except ImportError:  # pragma: no cover - optional dependency
     shap = None
-
-=======
->>>>>>> 12de0d19
+    
 class UserControlInputWidget:
     """사용자 입력을 받아 예측을 수행하는 인터랙티브 위젯."""
 
@@ -60,19 +58,11 @@
         self.clamp_max = clamp_max
         self.dependent_columns = dependent_columns or []
         self.user_dropdown_columns = user_dropdown_columns or []
-<<<<<<< HEAD
 
         # 검색을 위한 기본 컬럼 이름
         self.lot_column = "lot번호"
         self.date_column = "날짜"
-
-=======
-
-        # 검색을 위한 기본 컬럼 이름
-        self.lot_column = "lot번호"
-        self.date_column = "날짜"
-
->>>>>>> 12de0d19
+        
         # Keep columns attribute for compatibility with prediction stage
         int_cols = list(user_control_columns.get("int", {}).keys())
         float_cols = list(user_control_columns.get("float", {}).keys())
@@ -96,7 +86,7 @@
         self.delete_output = widgets.Output()
         self.search_output = widgets.Output()
 
-<<<<<<< HEAD
+
         # SHAP 시각화를 위한 위젯과 상태값
         self.index_choice_dropdown = widgets.Dropdown(description="SHAP Index", options=[])
         self.shap_plot_button = widgets.Button(description="SHAP Plot")
@@ -104,9 +94,6 @@
         self.shap_output = widgets.Output()
         self.model_input: pd.DataFrame | None = None
         self.shap_values: Any | None = None
-
-=======
->>>>>>> 12de0d19
         # 행 삭제를 위한 드롭다운과 버튼
         self.delete_dropdown = widgets.Dropdown(description="삭제 Index", options=[])
         self.delete_button = widgets.Button(description="Delete", button_style="danger")
@@ -133,7 +120,6 @@
         search_box = widgets.HBox(
             [self.start_date_picker, self.end_date_picker, self.lot_dropdown]
         )
-<<<<<<< HEAD
 
         widget_list = []  # 각 입력 위젯을 차례로 담을 리스트
         for dtype, cols in self.user_control_columns.items():
@@ -225,104 +211,11 @@
             return sorted(df[self.lot_column].dropna().unique().tolist())
         return []
 
-=======
-
-        widget_list = []  # 각 입력 위젯을 차례로 담을 리스트
-        for dtype, cols in self.user_control_columns.items():
-            for col, step in cols.items():
-                series = self.reference[col] if col in self.reference else pd.Series(dtype=float)
-                mean_val = series.mean() if not series.empty else 0
-                min_val = series.min() if not series.empty else 0
-                max_val = series.max() if not series.empty else 0
-                std_val = series.std() if not series.empty else 0
-                expanded_min = min_val - self.expansion_alpha * std_val
-                expanded_max = max_val + self.expansion_alpha * std_val
-                if self.clamp_min is not None:
-                    expanded_min = max(expanded_min, self.clamp_min)
-                if self.clamp_max is not None:
-                    expanded_max = min(expanded_max, self.clamp_max)
-
-                label_style = 'color:blue; font-weight:bold;' if col in self.highlight_columns else ''
-                label = widgets.HTML(
-                    value=(
-                        f"<span style='{label_style}'>{col}</span> "
-                        f"(min: {min_val:.2f} ~ max: {max_val:.2f}, "
-                        f"mean: {mean_val:.2f})"
-                    ),
-                    layout=widgets.Layout(width='500px')
-                )
-
-                if dtype == 'int':
-                    input_widget = widgets.BoundedIntText(
-                        value=int(round(mean_val)),
-                        step=step,
-                        min=int(round(expanded_min)),
-                        max=int(round(expanded_max)),
-                    )
-                else:
-                    input_widget = widgets.BoundedFloatText(
-                        value=round(float(mean_val), 3),
-                        step=step,
-                        min=float(expanded_min),
-                        max=float(expanded_max),
-                    )
-
-                if col in self.dependent_columns:
-                    input_widget.disabled = True
-
-                self.widgets_dict[col] = input_widget
-                widget_list.append(widgets.HBox([label, input_widget]))
-
-        # 0/50/100 선택용 드롭다운 위젯 추가
-        for col in self.user_dropdown_columns:
-            label_style = 'color:blue; font-weight:bold;' if col in self.highlight_columns else ''
-            label = widgets.HTML(
-                value=f"<span style='{label_style}'>{col}</span>",
-                layout=widgets.Layout(width='500px')
-            )
-            dropdown = widgets.Dropdown(options=[0, 50, 100], value=0)
-            self.widgets_dict[col] = dropdown
-            widget_list.append(widgets.HBox([label, dropdown]))
-
-        buttons = widgets.HBox([self.submit_button, self.predict_button, self.reset_button])
-        delete_box = widgets.HBox([self.delete_dropdown, self.delete_button])
-        form = widgets.VBox(
-            [search_box, self.search_output]
-            + widget_list
-            + [buttons, delete_box, self.delete_output, self.output, self.df_output]
-        )
-        display(form)
-
-    def _attach_observers(self) -> None:
-        """입력 값이 변할 때 종속 컬럼을 갱신하도록 이벤트를 연결한다."""
-        for col, widget in self.widgets_dict.items():
-
-            if col not in self.dependent_columns and col not in self.user_dropdown_columns:
-                widget.observe(self._on_input_change, names="value")
-
-        # Initial update to compute dependent columns
-        self._update_dependent_columns()
-
-
-    def _get_lot_options(self) -> List[str]:
-        """선택된 날짜 범위에 해당하는 lot 목록을 반환한다."""
-        df = self.reference
-        start = self.start_date_picker.value
-        end = self.end_date_picker.value
-        if start is not None:
-            df = df[df[self.date_column] >= pd.to_datetime(start)]
-        if end is not None:
-            df = df[df[self.date_column] <= pd.to_datetime(end)]
-        if self.lot_column in df.columns:
-            return sorted(df[self.lot_column].dropna().unique().tolist())
-        return []
-
->>>>>>> 12de0d19
     def _on_date_change(self, change: dict) -> None:
         """날짜 변경 시 lot 목록을 업데이트한다."""
         self.lot_dropdown.options = self._get_lot_options()
         self._on_lot_change({})
-<<<<<<< HEAD
+
 
     def _on_lot_change(self, change: dict) -> None:
         """선택된 lot의 데이터를 불러와 입력 위젯에 채운다."""
@@ -351,36 +244,6 @@
     def _calculate_dependent_columns(self, df: pd.DataFrame) -> pd.DataFrame:
         """현재 입력 값으로부터 종속 컬럼을 계산한다."""
 
-=======
-
-    def _on_lot_change(self, change: dict) -> None:
-        """선택된 lot의 데이터를 불러와 입력 위젯에 채운다."""
-        lot = self.lot_dropdown.value
-        df = self.reference
-        start = self.start_date_picker.value
-        end = self.end_date_picker.value
-        if start is not None:
-            df = df[df[self.date_column] >= pd.to_datetime(start)]
-        if end is not None:
-            df = df[df[self.date_column] <= pd.to_datetime(end)]
-        if lot is not None:
-            df = df[df[self.lot_column] == lot]
-        with self.search_output:
-            clear_output()
-            if df.empty:
-                print("검색 결과가 없습니다.")
-                return
-            row = df.iloc[0]
-            for col, widget in self.widgets_dict.items():
-                if col in row.index:
-                    widget.value = row[col]
-            print(f"{lot} 데이터가 로드되었습니다.")
-        self._update_dependent_columns()
-
-    def _calculate_dependent_columns(self, df: pd.DataFrame) -> pd.DataFrame:
-        """현재 입력 값으로부터 종속 컬럼을 계산한다."""
-
->>>>>>> 12de0d19
         # 예: 상단 + 중단 + 하단의 합을 총합 컬럼에 반영
         if {'상단', '중단', '하단', '총합'}.issubset(df.columns):
             df['총합'] = df[['상단', '중단', '하단']].sum(axis=1)
@@ -462,31 +325,19 @@
         input_values = {c: w.value for c, w in self.widgets_dict.items()}
         df = pd.DataFrame([input_values], columns=self.columns)
         df = self._calculate_dependent_columns(df)
-<<<<<<< HEAD
-=======
-
->>>>>>> 12de0d19
+
         for col in self.dependent_columns:
             if col in df.columns and col in self.widgets_dict:
                 val = df[col].iloc[0]
                 widget = self.widgets_dict[col]
                 widget.value = val
                 # 종속 컬럼 값을 해당 위젯에 반영한다
-<<<<<<< HEAD
 
     def _on_input_change(self, change: dict) -> None:
         """입력 값 변경 시 호출되어 종속 컬럼을 갱신한다."""
 
         self._update_dependent_columns()
 
-=======
-
-    def _on_input_change(self, change: dict) -> None:
-        """입력 값 변경 시 호출되어 종속 컬럼을 갱신한다."""
-
-        self._update_dependent_columns()
-
->>>>>>> 12de0d19
     def _on_reset(self, b: widgets.Button) -> None:
         """모든 입력 결과를 초기 상태로 되돌린다."""
         self.total_df = pd.DataFrame(columns=self.columns)
@@ -519,30 +370,7 @@
     def _on_predict(self, b: widgets.Button) -> None:
         """모은 데이터를 사용하여 모델 예측을 실행한다."""
 
-<<<<<<< HEAD
-=======
-    def _delete_row(self, idx: int) -> None:
-        """지정한 행을 삭제하고 버튼 상태를 갱신한다."""
-
-        # 범위를 벗어나면 아무 것도 하지 않음
-        if idx >= len(self.total_df):
-            return
-
-        self.total_df = self.total_df.drop(index=idx).reset_index(drop=True)
-        self._update_delete_box()
-        self._style_dataframe()
-
-
-    def _on_delete(self, b: widgets.Button) -> None:
-        """드롭다운에서 선택된 행을 삭제한다."""
-        if self.delete_dropdown.value is None:
-            return
-        self._delete_row(int(self.delete_dropdown.value))
-
-    def _on_predict(self, b: widgets.Button) -> None:
-        """모은 데이터를 사용하여 모델 예측을 실행한다."""
-
->>>>>>> 12de0d19
+
         with self.output:
             clear_output()
             if self.total_df.empty:
@@ -558,19 +386,15 @@
                 return
 
             feature_cols = [c for c in self.total_df.columns if c != 'Prediction']
-<<<<<<< HEAD
+
             self.model_input = self.total_df[feature_cols].copy()
             predictions = self.model.predict(self.model_input)
-=======
-            predictions = self.model.predict(self.total_df[feature_cols])
->>>>>>> 12de0d19
             result_df = self.total_df.copy()
             result_df['Prediction'] = predictions
 
             print("예측 결과:")
             display(result_df)
 
-<<<<<<< HEAD
             # SHAP 값을 계산하고 인덱스 선택 옵션을 제공
             if shap is not None:
                 self.shap_values = shap.Explainer(self.model)(self.model_input)
@@ -595,8 +419,6 @@
             means = self.reference[row.columns].mean().to_frame().T
             display(pd.concat([row, means], keys=["선택값", "평균"], axis=0))
 
-=======
->>>>>>> 12de0d19
 # Example usage (Replace with actual model and reference data)
 # xgb_model = trained_xgb_model
 # reference_df = pd.read_csv('training_data.csv')
