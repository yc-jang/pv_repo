--- conflicted
+++ resolved
@@ -12,10 +12,8 @@
         user_control_columns: Dict[str, Dict[str, float]],
         reference: pd.DataFrame,
         highlight_columns: List[str] | None = None,
-<<<<<<< HEAD
+
         user_dropdown_columns: List[str] | None = None,
-=======
->>>>>>> 6f8ef97e
         *,
         expansion_alpha: float = 2.0,
         clamp_min: float | None = None,
@@ -34,11 +32,8 @@
             기본 값과 범위 계산에 사용하는 참조 데이터
         highlight_columns : list[str], optional
             강조 표시할 컬럼 목록
-<<<<<<< HEAD
         user_dropdown_columns : list[str], optional
             0/50/100 중 하나를 선택하는 드롭다운으로 사용할 컬럼 목록
-=======
->>>>>>> 6f8ef97e
         expansion_alpha : float, optional
             입력 허용 범위를 ``alpha * std`` 만큼 확장할 배수 (1.0~3.0)
         clamp_min : float, optional
@@ -57,7 +52,7 @@
         self.clamp_min = clamp_min
         self.clamp_max = clamp_max
         self.dependent_columns = dependent_columns or []
-<<<<<<< HEAD
+
         self.user_dropdown_columns = user_dropdown_columns or []
 
         # 검색을 위한 기본 컬럼 이름
@@ -69,18 +64,6 @@
         float_cols = list(user_control_columns.get("float", {}).keys())
         dropdown_cols = list(self.user_dropdown_columns)
         self.columns = int_cols + float_cols + dropdown_cols
-=======
-
-
-        # 검색을 위한 기본 컬럼 이름
-        self.lot_column = "lot번호"
-        self.date_column = "날짜"
-
-        # Keep columns attribute for compatibility with prediction stage
-        int_cols = list(user_control_columns.get("int", {}).keys())
-        float_cols = list(user_control_columns.get("float", {}).keys())
-        self.columns = int_cols + float_cols
->>>>>>> 6f8ef97e
         self.total_df = pd.DataFrame(columns=self.columns)
 
         # User input widgets generated from provided columns
@@ -97,29 +80,15 @@
         self.output = widgets.Output()
         self.df_output = widgets.Output()
         self.delete_output = widgets.Output()
-<<<<<<< HEAD
-=======
-
->>>>>>> 6f8ef97e
         self.search_output = widgets.Output()
 
         # 검색 위젯들
         self.start_date_picker = widgets.DatePicker(description="시작일")
         self.end_date_picker = widgets.DatePicker(description="종료일")
         self.lot_dropdown = widgets.Dropdown(description="Lot")
-<<<<<<< HEAD
-
         self.start_date_picker.observe(self._on_date_change, names="value")
         self.end_date_picker.observe(self._on_date_change, names="value")
         self.lot_dropdown.observe(self._on_lot_change, names="value")
-=======
-        self.search_button = widgets.Button(description="검색", button_style="primary")
-
-        self.start_date_picker.observe(self._on_date_change, names="value")
-        self.end_date_picker.observe(self._on_date_change, names="value")
-        self.search_button.on_click(self._on_search)
->>>>>>> 6f8ef97e
-
         self.delete_buttons = []
 
         self._build_ui()
@@ -128,18 +97,11 @@
     def _build_ui(self) -> None:
         """위젯 화면을 구성한다."""
 
-<<<<<<< HEAD
+
         # 검색 박스
         self.lot_dropdown.options = self._get_lot_options()
         search_box = widgets.HBox(
             [self.start_date_picker, self.end_date_picker, self.lot_dropdown]
-=======
-
-        # 검색 박스
-        self.lot_dropdown.options = self._get_lot_options()
-        search_box = widgets.HBox(
-            [self.start_date_picker, self.end_date_picker, self.lot_dropdown, self.search_button]
->>>>>>> 6f8ef97e
         )
 
         widget_list = []  # 각 입력 위젯을 차례로 담을 리스트
@@ -189,7 +151,6 @@
                 self.widgets_dict[col] = input_widget
                 widget_list.append(widgets.HBox([label, input_widget]))
 
-<<<<<<< HEAD
         # 0/50/100 선택용 드롭다운 위젯 추가
         for col in self.user_dropdown_columns:
             label_style = 'color:blue; font-weight:bold;' if col in self.highlight_columns else ''
@@ -206,32 +167,18 @@
             [search_box, self.search_output] + widget_list + [buttons, self.delete_output, self.output, self.df_output]
         )
         display(form)
-=======
-        buttons = widgets.HBox([self.submit_button, self.predict_button, self.reset_button])
-
-        form = widgets.VBox(
-            [search_box, self.search_output] + widget_list + [buttons, self.delete_output, self.output, self.df_output]
-        )
-``        display(form)
->>>>>>> 6f8ef97e
 
     def _attach_observers(self) -> None:
         """입력 값이 변할 때 종속 컬럼을 갱신하도록 이벤트를 연결한다."""
         for col, widget in self.widgets_dict.items():
-<<<<<<< HEAD
+
             if col not in self.dependent_columns and col not in self.user_dropdown_columns:
-=======
-            if col not in self.dependent_columns:
->>>>>>> 6f8ef97e
                 widget.observe(self._on_input_change, names="value")
 
         # Initial update to compute dependent columns
         self._update_dependent_columns()
 
-<<<<<<< HEAD
-=======
-
->>>>>>> 6f8ef97e
+
     def _get_lot_options(self) -> List[str]:
         """선택된 날짜 범위에 해당하는 lot 목록을 반환한다."""
         df = self.reference
@@ -248,14 +195,9 @@
     def _on_date_change(self, change: dict) -> None:
         """날짜 변경 시 lot 목록을 업데이트한다."""
         self.lot_dropdown.options = self._get_lot_options()
-<<<<<<< HEAD
         self._on_lot_change({})
 
     def _on_lot_change(self, change: dict) -> None:
-=======
-
-    def _on_search(self, b: widgets.Button) -> None:
->>>>>>> 6f8ef97e
         """선택된 lot의 데이터를 불러와 입력 위젯에 채운다."""
         lot = self.lot_dropdown.value
         df = self.reference
@@ -380,19 +322,13 @@
         input_values = {c: w.value for c, w in self.widgets_dict.items()}
         df = pd.DataFrame([input_values], columns=self.columns)
         df = self._calculate_dependent_columns(df)
-<<<<<<< HEAD
-=======
-
->>>>>>> 6f8ef97e
+
         for col in self.dependent_columns:
             if col in df.columns and col in self.widgets_dict:
                 val = df[col].iloc[0]
                 widget = self.widgets_dict[col]
                 widget.value = val
-<<<<<<< HEAD
-=======
-
->>>>>>> 6f8ef97e
+
                 # 종속 컬럼 값을 해당 위젯에 반영한다
 
     def _on_input_change(self, change: dict) -> None:
