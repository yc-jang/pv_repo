--- conflicted
+++ resolved
@@ -12,15 +12,11 @@
         ----------
         model : Any
             Prediction model that exposes a ``predict`` method.
-<<<<<<< HEAD
+
         user_control_columns : dict
             Dictionary specifying columns to control. Keys are "int" or "float"
             and values are ``{column_name: step}`` mappings describing the input
             type and adjustment step for each column.
-=======
-        user_control_columns : list[str]
-            Columns that should be directly controlled through widgets.
->>>>>>> 2203cb75
         reference : pandas.DataFrame
             Reference data used for calculating default values and highlight ranges.
         highlight_columns : list[str], optional
@@ -33,13 +29,10 @@
         self.highlight_columns = highlight_columns or []
 
         # Keep columns attribute for compatibility with prediction stage
-<<<<<<< HEAD
+
         int_cols = list(user_control_columns.get("int", {}).keys())
         float_cols = list(user_control_columns.get("float", {}).keys())
         self.columns = int_cols + float_cols
-=======
-        self.columns = list(user_control_columns)
->>>>>>> 2203cb75
         self.total_df = pd.DataFrame(columns=self.columns)
 
         # User input widgets generated from provided columns
@@ -61,7 +54,7 @@
 
     def _build_ui(self):
         widget_list = []
-<<<<<<< HEAD
+
         for dtype, cols in self.user_control_columns.items():
             for col, step in cols.items():
                 series = self.reference[col] if col in self.reference else pd.Series(dtype=float)
@@ -82,22 +75,7 @@
 
                 self.widgets_dict[col] = input_widget
                 widget_list.append(widgets.HBox([label, input_widget]))
-=======
-        for col in self.user_control_columns:
-            series = self.reference[col] if col in self.reference else pd.Series(dtype=float)
-            mean_val = series.mean() if not series.empty else 0
-            min_val = series.min() if not series.empty else 0
-            max_val = series.max() if not series.empty else 0
-
-            label_style = 'color:blue; font-weight:bold;' if col in self.highlight_columns else ''
-            label = widgets.HTML(
-                value=f"<span style='{label_style}'>{col}</span> ({min_val:.2f} ~ {max_val:.2f})",
-                layout=widgets.Layout(width='500px')
-            )
-            float_input = widgets.FloatText(value=round(float(mean_val), 3))
-            self.widgets_dict[col] = float_input
-            widget_list.append(widgets.HBox([label, float_input]))
->>>>>>> 2203cb75
+
 
         buttons = widgets.HBox([self.submit_button, self.predict_button])
         form = widgets.VBox(widget_list + [buttons, self.delete_output, self.output, self.df_output])
@@ -237,21 +215,16 @@
 # Example usage (Replace with actual model and reference data)
 # xgb_model = trained_xgb_model
 # reference_df = pd.read_csv('training_data.csv')
-<<<<<<< HEAD
+
 # control_columns = {
 #     'int': {'충진_하단': 1},
 #     'float': {'충진_중단': 0.5, '충진_상단': 0.1},
 # }
-=======
-# control_columns = ['충진_하단', '충진_중단', '충진_상단']
->>>>>>> 2203cb75
 # widget = UserControlInputWidget(
 #     model=xgb_model,
 #     user_control_columns=control_columns,
 #     reference=reference_df,
-<<<<<<< HEAD
+
 #     highlight_columns=list(control_columns.get('int', {}).keys()) + list(control_columns.get('float', {}).keys()),
-=======
-#     highlight_columns=control_columns,
->>>>>>> 2203cb75
+
 # )