--- conflicted
+++ resolved
@@ -5,7 +5,7 @@
 class UserControlInputWidget:
     """Interactive widget for collecting user input and performing prediction."""
 
-<<<<<<< HEAD
+
     def __init__(
         self,
         model,
@@ -17,19 +17,13 @@
         clamp_min: float | None = None,
         clamp_max: float | None = None,
     ):
-=======
-    def __init__(self, model, user_control_columns, reference: pd.DataFrame, highlight_columns=None):
->>>>>>> 35d5f9ad
         """Create the widget.
 
         Parameters
         ----------
         model : Any
             Prediction model that exposes a ``predict`` method.
-<<<<<<< HEAD
-=======
-
->>>>>>> 35d5f9ad
+
         user_control_columns : dict
             Dictionary specifying columns to control. Keys are "int" or "float"
             and values are ``{column_name: step}`` mappings describing the input
@@ -38,7 +32,7 @@
             Reference data used for calculating default values and highlight ranges.
         highlight_columns : list[str], optional
             Columns to highlight based on reference statistics.
-<<<<<<< HEAD
+
         expansion_alpha : float, optional
             Factor for extending the input bounds by ``alpha * std``. Must be between
             1.0 and 3.0. Default is ``2.0``.
@@ -48,15 +42,13 @@
         clamp_max : float, optional
             Maximum bound allowed when expanding ranges. If ``None`` no upper
             clamping is applied.
-=======
->>>>>>> 35d5f9ad
         """
 
         self.model = model
         self.user_control_columns = user_control_columns
         self.reference = reference
         self.highlight_columns = highlight_columns or []
-<<<<<<< HEAD
+
         self.expansion_alpha = max(1.0, min(expansion_alpha, 3.0))
         self.clamp_min = clamp_min
         self.clamp_max = clamp_max
@@ -67,16 +59,6 @@
         self.columns = int_cols + float_cols
         self.total_df = pd.DataFrame(columns=self.columns)
 
-=======
-
-        # Keep columns attribute for compatibility with prediction stage
-
-        int_cols = list(user_control_columns.get("int", {}).keys())
-        float_cols = list(user_control_columns.get("float", {}).keys())
-        self.columns = int_cols + float_cols
-        self.total_df = pd.DataFrame(columns=self.columns)
-
->>>>>>> 35d5f9ad
         # User input widgets generated from provided columns
         self.widgets_dict = {}
 
@@ -96,17 +78,13 @@
 
     def _build_ui(self):
         widget_list = []
-<<<<<<< HEAD
-=======
-
->>>>>>> 35d5f9ad
+
         for dtype, cols in self.user_control_columns.items():
             for col, step in cols.items():
                 series = self.reference[col] if col in self.reference else pd.Series(dtype=float)
                 mean_val = series.mean() if not series.empty else 0
                 min_val = series.min() if not series.empty else 0
                 max_val = series.max() if not series.empty else 0
-<<<<<<< HEAD
                 std_val = series.std() if not series.empty else 0
 
                 expanded_min = min_val - self.expansion_alpha * std_val
@@ -115,8 +93,6 @@
                     expanded_min = max(expanded_min, self.clamp_min)
                 if self.clamp_max is not None:
                     expanded_max = min(expanded_max, self.clamp_max)
-=======
->>>>>>> 35d5f9ad
 
                 label_style = 'color:blue; font-weight:bold;' if col in self.highlight_columns else ''
                 label = widgets.HTML(
@@ -125,7 +101,6 @@
                 )
 
                 if dtype == 'int':
-<<<<<<< HEAD
                     input_widget = widgets.BoundedIntText(
                         value=int(round(mean_val)),
                         step=step,
@@ -142,16 +117,6 @@
 
                 self.widgets_dict[col] = input_widget
                 widget_list.append(widgets.HBox([label, input_widget]))
-=======
-                    input_widget = widgets.IntText(value=int(round(mean_val)), step=step)
-                else:
-                    input_widget = widgets.FloatText(value=round(float(mean_val), 3), step=step)
-
-                self.widgets_dict[col] = input_widget
-                widget_list.append(widgets.HBox([label, input_widget]))
-
->>>>>>> 35d5f9ad
-
         buttons = widgets.HBox([self.submit_button, self.predict_button])
         form = widgets.VBox(widget_list + [buttons, self.delete_output, self.output, self.df_output])
         display(form)
@@ -290,10 +255,7 @@
 # Example usage (Replace with actual model and reference data)
 # xgb_model = trained_xgb_model
 # reference_df = pd.read_csv('training_data.csv')
-<<<<<<< HEAD
-=======
-
->>>>>>> 35d5f9ad
+
 # control_columns = {
 #     'int': {'충진_하단': 1},
 #     'float': {'충진_중단': 0.5, '충진_상단': 0.1},
@@ -302,11 +264,6 @@
 #     model=xgb_model,
 #     user_control_columns=control_columns,
 #     reference=reference_df,
-<<<<<<< HEAD
+
 #     highlight_columns=list(control_columns.get('int', {}).keys()) + list(control_columns.get('float', {}).keys()),
-=======
-
-#     highlight_columns=list(control_columns.get('int', {}).keys()) + list(control_columns.get('float', {}).keys()),
-
->>>>>>> 35d5f9ad
 # )