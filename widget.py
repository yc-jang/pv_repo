import pandas as pd
import ipywidgets as widgets
from IPython.display import display, clear_output
from typing import Any, Dict, List

class UserControlInputWidget:
    """사용자 입력을 받아 예측을 수행하는 인터랙티브 위젯."""

    def __init__(
        self,
        model: Any,
        user_control_columns: Dict[str, Dict[str, float]],
        reference: pd.DataFrame,
        highlight_columns: List[str] | None = None,
        *,
        expansion_alpha: float = 2.0,
        clamp_min: float | None = None,
        clamp_max: float | None = None,
        dependent_columns: List[str] | None = None,
    ) -> None:
        """위젯을 초기화한다.

        Parameters
        ----------
        model : Any
            ``predict`` 메서드를 가진 예측 모델
        user_control_columns : dict
            ``int`` 또는 ``float`` 타입별로 컬럼과 스텝을 지정하는 딕셔너리
        reference : pandas.DataFrame
            기본 값과 범위 계산에 사용하는 참조 데이터
        highlight_columns : list[str], optional
            강조 표시할 컬럼 목록
        expansion_alpha : float, optional
            입력 허용 범위를 ``alpha * std`` 만큼 확장할 배수 (1.0~3.0)
        clamp_min : float, optional
            확장 시 적용할 최소값 제한
        clamp_max : float, optional
            확장 시 적용할 최대값 제한
        dependent_columns : list[str], optional
            다른 입력에 의해 계산되는 읽기 전용 컬럼
        """

        self.model = model
        self.user_control_columns = user_control_columns
        self.reference = reference
        self.highlight_columns = highlight_columns or []
        self.expansion_alpha = max(1.0, min(expansion_alpha, 3.0))
        self.clamp_min = clamp_min
        self.clamp_max = clamp_max
        self.dependent_columns = dependent_columns or []

        # Keep columns attribute for compatibility with prediction stage
        int_cols = list(user_control_columns.get("int", {}).keys())
        float_cols = list(user_control_columns.get("float", {}).keys())
        self.columns = int_cols + float_cols
        self.total_df = pd.DataFrame(columns=self.columns)

        # User input widgets generated from provided columns
        self.widgets_dict = {}
<<<<<<< HEAD
=======
        self.status_indicators = {}
>>>>>>> 34423cb8

        # Buttons
        self.submit_button = widgets.Button(description="Submit", button_style="success")
        self.predict_button = widgets.Button(description="Predict", button_style="info")
        self.reset_button = widgets.Button(description="Reset", button_style="warning")
        self.submit_button.on_click(self._on_submit)
        self.predict_button.on_click(self._on_predict)
        self.reset_button.on_click(self._on_reset)

        self.output = widgets.Output()
        self.df_output = widgets.Output()
        self.delete_output = widgets.Output()

        self.delete_buttons = []

        self._build_ui()
        self._attach_observers()

    def _build_ui(self) -> None:
        """위젯 화면을 구성한다."""

        widget_list = []  # 각 입력 위젯을 차례로 담을 리스트
        for dtype, cols in self.user_control_columns.items():
            for col, step in cols.items():
                series = self.reference[col] if col in self.reference else pd.Series(dtype=float)
                mean_val = series.mean() if not series.empty else 0
                min_val = series.min() if not series.empty else 0
                max_val = series.max() if not series.empty else 0
                std_val = series.std() if not series.empty else 0

                expanded_min = min_val - self.expansion_alpha * std_val
                expanded_max = max_val + self.expansion_alpha * std_val
                if self.clamp_min is not None:
                    expanded_min = max(expanded_min, self.clamp_min)
                if self.clamp_max is not None:
                    expanded_max = min(expanded_max, self.clamp_max)

                label_style = 'color:blue; font-weight:bold;' if col in self.highlight_columns else ''
                label = widgets.HTML(
                    value=(
                        f"<span style='{label_style}'>{col}</span> "
                        f"(min: {min_val:.2f} ~ max: {max_val:.2f}, "
                        f"mean: {mean_val:.2f})"
                    ),
                    layout=widgets.Layout(width='500px')
                )

                if dtype == 'int':
                    input_widget = widgets.BoundedIntText(
                        value=int(round(mean_val)),
                        step=step,
                        min=int(round(expanded_min)),
                        max=int(round(expanded_max)),
                    )
                else:
                    input_widget = widgets.BoundedFloatText(
                        value=round(float(mean_val), 3),
                        step=step,
                        min=float(expanded_min),
                        max=float(expanded_max),
                    )

<<<<<<< HEAD
                if col in self.dependent_columns:
                    input_widget.disabled = True

                self.widgets_dict[col] = input_widget
                widget_list.append(widgets.HBox([label, input_widget]))
=======
                status = None
                if col in self.dependent_columns:
                    input_widget.disabled = True
                    status = widgets.HTML(
                        value="<span style='color:yellow'>&#9679;</span>",
                        layout=widgets.Layout(width='20px')
                    )
                    self.status_indicators[col] = status

                self.widgets_dict[col] = input_widget
                children = [label, input_widget]
                if status:
                    children.append(status)
                widget_list.append(widgets.HBox(children))
>>>>>>> 34423cb8

        buttons = widgets.HBox([self.submit_button, self.predict_button, self.reset_button])
        form = widgets.VBox(widget_list + [buttons, self.delete_output, self.output, self.df_output])
        display(form)

    def _attach_observers(self) -> None:
        """입력 값이 변할 때 종속 컬럼을 갱신하도록 이벤트를 연결한다."""
        for col, widget in self.widgets_dict.items():
            if col not in self.dependent_columns:
                widget.observe(self._on_input_change, names="value")

        # Initial update to compute dependent columns
        self._update_dependent_columns()

    def _calculate_dependent_columns(self, df: pd.DataFrame) -> pd.DataFrame:
        """현재 입력 값으로부터 종속 컬럼을 계산한다."""

        # 예: 상단 + 중단 + 하단의 합을 총합 컬럼에 반영
        if {'상단', '중단', '하단', '총합'}.issubset(df.columns):
            df['총합'] = df[['상단', '중단', '하단']].sum(axis=1)

        return df

    def _validate_input(self, df: pd.DataFrame) -> List[str]:
        """사용자 입력이 규칙을 지키는지 확인한다."""

        errors: List[str] = []
        if '총합' in df.columns and (df['총합'] != 16).any():
            errors.append("'총합'은 반드시 16이어야 합니다.")
        return errors

    def _style_dataframe(self) -> None:
        """검증 결과를 반영해 데이터프레임을 꾸민다."""

        # 유효성 검사를 위한 하이라이트 함수
        def highlight_invalid(val):
            return 'background-color: red' if val != 16 else ''

        styled_df = self.total_df.style

        # Highlight 총합 validity if present
        if '총합' in self.total_df.columns:
            styled_df = styled_df.applymap(highlight_invalid, subset=['총합'])

        # Highlight user specified columns based on reference statistics
        for col in self.highlight_columns:
            if col in self.total_df.columns and col in self.reference.columns:
                mean = self.reference[col].mean()
                std = self.reference[col].std()

                def highlight_range(val, m=mean, s=std):
                    return 'background-color: yellow' if val < m - s or val > m + s else ''

                styled_df = styled_df.applymap(highlight_range, subset=[col])

        with self.df_output:
            clear_output()
            display(styled_df)

    def _on_submit(self, b: widgets.Button) -> None:
        """사용자가 입력한 값을 데이터프레임에 추가한다."""

        # 모든 입력 값을 하나의 딕셔너리로 모은다
        input_data = {col: widget.value for col, widget in self.widgets_dict.items()}
        input_df = pd.DataFrame([input_data], columns=self.columns)

        # Calculate dependent columns
        input_df = self._calculate_dependent_columns(input_df)

        # Validate input
        errors = self._validate_input(input_df)

        # Add to total DataFrame
        self.total_df = pd.concat([self.total_df, input_df], ignore_index=True)

        # Add delete button for the new row
        new_idx = len(self.total_df) - 1
        delete_button = widgets.Button(
            description=f"Delete Row {new_idx}",
            button_style="danger",
            layout=widgets.Layout(width="120px"),
        )

        # Store the index on the button so the callback always has the current
        # value even after other rows are deleted.
        delete_button.idx = new_idx

        def handle_click(btn):
            self._delete_row(btn.idx)

        delete_button.on_click(handle_click)
        self.delete_buttons.append(delete_button)

        self._display_delete_buttons()
        self._style_dataframe()

        with self.output:
            clear_output()
            if errors:
                for err in errors:
                    print(f"Validation Error: {err}")

    def _display_delete_buttons(self) -> None:
        """현재 삭제 버튼들을 화면에 다시 표시한다."""

        buttons_box = widgets.HBox(self.delete_buttons)
        with self.delete_output:
            clear_output()
            display(buttons_box)

    def _update_dependent_columns(self) -> None:
        """현재 입력 값으로 종속 컬럼을 다시 계산하고 위젯에 반영한다."""
        input_values = {c: w.value for c, w in self.widgets_dict.items()}
        df = pd.DataFrame([input_values], columns=self.columns)
        df = self._calculate_dependent_columns(df)
<<<<<<< HEAD
=======
        errors = self._validate_input(df)
>>>>>>> 34423cb8
        for col in self.dependent_columns:
            if col in df.columns and col in self.widgets_dict:
                val = df[col].iloc[0]
                widget = self.widgets_dict[col]
                widget.value = val
<<<<<<< HEAD
                # 종속 컬럼 값을 해당 위젯에 반영한다
=======
                color = "green"
                for err in errors:
                    if col in err:
                        color = "yellow"
                        break
                self.status_indicators[col].value = (
                    f"<span style='color:{color}'>&#9679;</span>"
                )
>>>>>>> 34423cb8

    def _on_input_change(self, change: dict) -> None:
        """입력 값 변경 시 호출되어 종속 컬럼을 갱신한다."""

        self._update_dependent_columns()

    def _on_reset(self, b: widgets.Button) -> None:
        """모든 입력 결과를 초기 상태로 되돌린다."""
        self.total_df = pd.DataFrame(columns=self.columns)
        self.delete_buttons = []
        self._display_delete_buttons()
        self._style_dataframe()

    def _delete_row(self, idx: int) -> None:
        """지정한 행을 삭제하고 버튼 상태를 갱신한다."""

        # 범위를 벗어나면 아무 것도 하지 않음
        if idx >= len(self.total_df):
            return

        self.total_df = self.total_df.drop(index=idx).reset_index(drop=True)
        del self.delete_buttons[idx]

        # Reset button labels and stored indices without reattaching handlers
        for i, btn in enumerate(self.delete_buttons):
            btn.description = f"Delete Row {i}"
            btn.idx = i

        self._display_delete_buttons()
        self._style_dataframe()

    def _on_predict(self, b: widgets.Button) -> None:
        """모은 데이터를 사용하여 모델 예측을 실행한다."""

        with self.output:
            clear_output()
            if self.total_df.empty:
                print("예측할 데이터가 없습니다.")
                return

            # Validate data before prediction
            errors = self._validate_input(self.total_df)
            if errors:
                print("예측 전 해결해야 할 유효성 오류가 있습니다:")
                for err in errors:
                    print(f"- {err}")
                return

            feature_cols = [c for c in self.total_df.columns if c != 'Prediction']
            predictions = self.model.predict(self.total_df[feature_cols])
            result_df = self.total_df.copy()
            result_df['Prediction'] = predictions

            print("예측 결과:")
            display(result_df)

# Example usage (Replace with actual model and reference data)
# xgb_model = trained_xgb_model
# reference_df = pd.read_csv('training_data.csv')
# control_columns = {
#     'int': {'하단': 1, '중단': 1, '상단': 1, '총합': 1},
# }
# widget = UserControlInputWidget(
#     model=xgb_model,
#     user_control_columns=control_columns,
#     reference=reference_df,
#     highlight_columns=list(control_columns.get('int', {}).keys()),
# )<|MERGE_RESOLUTION|>--- conflicted
+++ resolved
@@ -57,10 +57,6 @@
 
         # User input widgets generated from provided columns
         self.widgets_dict = {}
-<<<<<<< HEAD
-=======
-        self.status_indicators = {}
->>>>>>> 34423cb8
 
         # Buttons
         self.submit_button = widgets.Button(description="Submit", button_style="success")
@@ -123,28 +119,11 @@
                         max=float(expanded_max),
                     )
 
-<<<<<<< HEAD
                 if col in self.dependent_columns:
                     input_widget.disabled = True
 
                 self.widgets_dict[col] = input_widget
                 widget_list.append(widgets.HBox([label, input_widget]))
-=======
-                status = None
-                if col in self.dependent_columns:
-                    input_widget.disabled = True
-                    status = widgets.HTML(
-                        value="<span style='color:yellow'>&#9679;</span>",
-                        layout=widgets.Layout(width='20px')
-                    )
-                    self.status_indicators[col] = status
-
-                self.widgets_dict[col] = input_widget
-                children = [label, input_widget]
-                if status:
-                    children.append(status)
-                widget_list.append(widgets.HBox(children))
->>>>>>> 34423cb8
 
         buttons = widgets.HBox([self.submit_button, self.predict_button, self.reset_button])
         form = widgets.VBox(widget_list + [buttons, self.delete_output, self.output, self.df_output])
@@ -260,27 +239,14 @@
         input_values = {c: w.value for c, w in self.widgets_dict.items()}
         df = pd.DataFrame([input_values], columns=self.columns)
         df = self._calculate_dependent_columns(df)
-<<<<<<< HEAD
-=======
-        errors = self._validate_input(df)
->>>>>>> 34423cb8
+
         for col in self.dependent_columns:
             if col in df.columns and col in self.widgets_dict:
                 val = df[col].iloc[0]
                 widget = self.widgets_dict[col]
                 widget.value = val
-<<<<<<< HEAD
+
                 # 종속 컬럼 값을 해당 위젯에 반영한다
-=======
-                color = "green"
-                for err in errors:
-                    if col in err:
-                        color = "yellow"
-                        break
-                self.status_indicators[col].value = (
-                    f"<span style='color:{color}'>&#9679;</span>"
-                )
->>>>>>> 34423cb8
 
     def _on_input_change(self, change: dict) -> None:
         """입력 값 변경 시 호출되어 종속 컬럼을 갱신한다."""
